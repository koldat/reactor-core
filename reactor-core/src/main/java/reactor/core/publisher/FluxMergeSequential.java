/*
 * Copyright (c) 2011-2017 Pivotal Software Inc, All Rights Reserved.
 *
 * Licensed under the Apache License, Version 2.0 (the "License");
 * you may not use this file except in compliance with the License.
 * You may obtain a copy of the License at
 *
 *       https://www.apache.org/licenses/LICENSE-2.0
 *
 * Unless required by applicable law or agreed to in writing, software
 * distributed under the License is distributed on an "AS IS" BASIS,
 * WITHOUT WARRANTIES OR CONDITIONS OF ANY KIND, either express or implied.
 * See the License for the specific language governing permissions and
 * limitations under the License.
 */

package reactor.core.publisher;

import java.util.Objects;
import java.util.Queue;
import java.util.concurrent.atomic.AtomicIntegerFieldUpdater;
import java.util.concurrent.atomic.AtomicLongFieldUpdater;
import java.util.concurrent.atomic.AtomicReferenceFieldUpdater;
import java.util.function.Function;
import java.util.function.Supplier;
import java.util.stream.Stream;

import org.reactivestreams.Publisher;
import org.reactivestreams.Subscriber;
import org.reactivestreams.Subscription;
import reactor.core.CoreSubscriber;
import reactor.core.Exceptions;
import reactor.core.Fuseable;
import reactor.core.Fuseable.QueueSubscription;
import reactor.core.Scannable;
import reactor.core.publisher.FluxConcatMap.ErrorMode;
import reactor.util.annotation.Nullable;
import reactor.util.concurrent.Queues;
import reactor.util.context.Context;

/**
 * Maps each upstream value into a Publisher and concatenates them into one
 * sequence of items.
 *
 * @param <T> the source value type
 * @param <R> the output value type
 * @see <a href="https://github.com/reactor/reactive-streams-commons">Reactive-Streams-Commons</a>
 */
final class FluxMergeSequential<T, R> extends InternalFluxOperator<T, R> {

	final ErrorMode errorMode;

	final Function<? super T, ? extends Publisher<? extends R>> mapper;

	final int maxConcurrency;

	final int prefetch;

	final Supplier<Queue<MergeSequentialInner<R>>> queueSupplier;

	FluxMergeSequential(Flux<? extends T> source,
			Function<? super T, ? extends Publisher<? extends R>> mapper,
			int maxConcurrency, int prefetch, ErrorMode errorMode) {
		this(source, mapper, maxConcurrency, prefetch, errorMode,
				Queues.get(Math.max(prefetch, maxConcurrency)));
	}

	//for testing purpose
	FluxMergeSequential(Flux<? extends T> source,
			Function<? super T, ? extends Publisher<? extends R>> mapper,
			int maxConcurrency, int prefetch, ErrorMode errorMode,
			Supplier<Queue<MergeSequentialInner<R>>> queueSupplier) {
		super(source);
		if (prefetch <= 0) {
			throw new IllegalArgumentException("prefetch > 0 required but it was " + prefetch);
		}
		if (maxConcurrency <= 0) {
			throw new IllegalArgumentException("maxConcurrency > 0 required but it was " + maxConcurrency);
		}
		this.mapper = Objects.requireNonNull(mapper, "mapper");
		this.maxConcurrency = maxConcurrency;
		this.prefetch = prefetch;
		this.errorMode = errorMode;
		this.queueSupplier = queueSupplier;
	}

	@Override
<<<<<<< HEAD
	public CoreSubscriber<? super T> subscribeOrReturn(CoreSubscriber<? super R> actual) {
		if (FluxFlatMap.trySubscribeScalarMap(source, actual, mapper, false)) {
			return null;
=======
	public void subscribe(CoreSubscriber<? super R> actual) {
		//for now mergeSequential doesn't support onErrorContinue, so the scalar version shouldn't either
		if (FluxFlatMap.trySubscribeScalarMap(source, actual, mapper, false, false)) {
			return;
>>>>>>> a7bce559
		}

		return new MergeSequentialMain<T, R>(actual,
				mapper,
				maxConcurrency,
				prefetch,
				errorMode,
				queueSupplier);
	}

	static final class MergeSequentialMain<T, R> implements InnerOperator<T, R> {

		/** the mapper giving the inner publisher for each source value */
		final Function<? super T, ? extends Publisher<? extends R>> mapper;

		/** how many eagerly subscribed inner stream at a time, at most */
		final int maxConcurrency;

		/** request size for inner subscribers (size of the inner queues) */
		final int prefetch;

		final Queue<MergeSequentialInner<R>> subscribers;

		/** whether or not errors should be delayed until the very end of all inner
		 * publishers or just until the completion of the currently merged inner publisher
		 */
		final ErrorMode             errorMode;

		final CoreSubscriber<? super R> actual;

		Subscription s;

		volatile boolean done;

		volatile boolean cancelled;

		volatile Throwable error;

		static final AtomicReferenceFieldUpdater<MergeSequentialMain, Throwable> ERROR =
				AtomicReferenceFieldUpdater.newUpdater(MergeSequentialMain.class, Throwable.class, "error");

		MergeSequentialInner<R> current;

		/** guard against multiple threads entering the drain loop. allows thread
		 * stealing by continuing the loop if wip has been incremented externally by
		 * a separate thread. */
		volatile int wip;

		static final AtomicIntegerFieldUpdater<MergeSequentialMain> WIP =
				AtomicIntegerFieldUpdater.newUpdater(MergeSequentialMain.class, "wip");

		volatile long requested;

		static final AtomicLongFieldUpdater<MergeSequentialMain> REQUESTED =
				AtomicLongFieldUpdater.newUpdater(MergeSequentialMain.class, "requested");

		MergeSequentialMain(CoreSubscriber<? super R> actual,
				Function<? super T, ? extends Publisher<? extends R>> mapper,
				int maxConcurrency, int prefetch, ErrorMode errorMode,
				Supplier<Queue<MergeSequentialInner<R>>> queueSupplier) {
			this.actual = actual;
			this.mapper = mapper;
			this.maxConcurrency = maxConcurrency;
			this.prefetch = prefetch;
			this.errorMode = errorMode;
			this.subscribers = queueSupplier.get();
		}

		@Override
		public final CoreSubscriber<? super R> actual() {
			return actual;
		}

		@Override
		public Stream<? extends Scannable> inners() {
			return Stream.of(subscribers.peek());
		}

		@Override
		@Nullable
		public Object scanUnsafe(Attr key) {
			if (key == Attr.PARENT) return s;
			if (key == Attr.ERROR) return error;
			if (key == Attr.TERMINATED) return done && subscribers.isEmpty();
			if (key == Attr.DELAY_ERROR) return errorMode != ErrorMode.IMMEDIATE;
			if (key == Attr.PREFETCH) return maxConcurrency;
			if (key == Attr.REQUESTED_FROM_DOWNSTREAM) return requested;
			if (key == Attr.BUFFERED) return subscribers.size();

			return InnerOperator.super.scanUnsafe(key);
		}

		@Override
		public void onSubscribe(Subscription s) {
			if (Operators.validate(this.s, s)) {
				this.s = s;

				actual.onSubscribe(this);

				s.request(maxConcurrency == Integer.MAX_VALUE ? Long.MAX_VALUE :
						maxConcurrency);
			}
		}

		@Override
		public void onNext(T t) {
			Publisher<? extends R> publisher;

			try {
				publisher = Objects.requireNonNull(mapper.apply(t), "publisher");
			}
			catch (Throwable ex) {
				onError(Operators.onOperatorError(s, ex, t, actual.currentContext()));
				return;
			}

			MergeSequentialInner<R> inner = new MergeSequentialInner<>(this, prefetch);

			if (cancelled) {
				return;
			}

			if (!subscribers.offer(inner)) {
				int badSize = subscribers.size();
				inner.cancel();
				drainAndCancel();
				onError(Operators.onOperatorError(s,
						new IllegalStateException("Too many subscribers for " +
								"fluxMergeSequential on item: " + t +
								"; subscribers: " + badSize),
						t, actual.currentContext()));
				return;
			}

			if (cancelled) {
				return;
			}

			publisher.subscribe(inner);

			if (cancelled) {
				inner.cancel();
				drainAndCancel();
			}
		}

		@Override
		public void onError(Throwable t) {
			if (Exceptions.addThrowable(ERROR, this, t)) {
				done = true;
				drain();
			}
			else {
				Operators.onErrorDropped(t, actual.currentContext());
			}
		}

		@Override
		public void onComplete() {
			done = true;
			drain();
		}

		@Override
		public void cancel() {
			if (cancelled) {
				return;
			}
			cancelled = true;
			s.cancel();

			drainAndCancel();
		}

		void drainAndCancel() {
			if (WIP.getAndIncrement(this) == 0) {
				do {
					cancelAll();
				}
				while (WIP.decrementAndGet(this) != 0);
			}
		}

		void cancelAll() {
			MergeSequentialInner<R> c = this.current;
			if (c != null) {
				c.cancel();
			}

			MergeSequentialInner<R> inner;
			while ((inner = subscribers.poll()) != null) {
				inner.cancel();
			}
		}

		@Override
		public void request(long n) {
			if (Operators.validate(n)) {
				Operators.addCap(REQUESTED, this, n);
				drain();
			}
		}

		void innerNext(MergeSequentialInner<R> inner, R value) {
			if (inner.queue().offer(value)) {
				drain();
			}
			else {
				inner.cancel();
				onError(Operators.onOperatorError(null, Exceptions.failWithOverflow(Exceptions.BACKPRESSURE_ERROR_QUEUE_FULL), value,
						actual.currentContext()));
			}
		}

		void innerError(MergeSequentialInner<R> inner, Throwable e) {
			if (Exceptions.addThrowable(ERROR, this, e)) {
				inner.setDone();
				if (errorMode != ErrorMode.END) {
					s.cancel();
				}
				drain();
			}
			else {
				Operators.onErrorDropped(e, actual.currentContext());
			}
		}

		void innerComplete(MergeSequentialInner<R> inner) {
			inner.setDone();
			drain();
		}

		void drain() {
			if (WIP.getAndIncrement(this) != 0) {
				return;
			}

			int missed = 1;
			MergeSequentialInner<R> inner = current;
			Subscriber<? super R> a = actual;
			ErrorMode em = errorMode;

			for (; ; ) {
				long r = requested;
				long e = 0L;

				if (inner == null) {

					if (em != ErrorMode.END) {
						Throwable ex = error;
						if (ex != null) {
							cancelAll();

							a.onError(ex);
							return;
						}
					}

					boolean outerDone = done;

					inner = subscribers.poll();

					if (outerDone && inner == null) {
						Throwable ex = error;
						if (ex != null) {
							a.onError(ex);
						}
						else {
							a.onComplete();
						}
						return;
					}

					if (inner != null) {
						current = inner;
					}
				}

				boolean continueNextSource = false;

				if (inner != null) {
					Queue<R> q = inner.queue();
					//noinspection ConstantConditions
					if (q != null) {
						while (e != r) {
							if (cancelled) {
								cancelAll();
								return;
							}

							if (em == ErrorMode.IMMEDIATE) {
								Throwable ex = error;
								if (ex != null) {
									current = null;
									inner.cancel();
									cancelAll();

									a.onError(ex);
									return;
								}
							}

							boolean d = inner.isDone();

							R v;

							try {
								v = q.poll();
							}
							catch (Throwable ex) {
								current = null;
								inner.cancel();
								ex = Operators.onOperatorError(ex,
										actual.currentContext());
								cancelAll();
								a.onError(ex);
								return;
							}

							boolean empty = v == null;

							if (d && empty) {
								inner = null;
								current = null;
								s.request(1);
								continueNextSource = true;
								break;
							}

							if (empty) {
								break;
							}

							a.onNext(v);

							e++;

							inner.requestOne();
						}

						if (e == r) {
							if (cancelled) {
								cancelAll();
								return;
							}

							if (em == ErrorMode.IMMEDIATE) {
								Throwable ex = error;
								if (ex != null) {
									current = null;
									inner.cancel();
									cancelAll();

									a.onError(ex);
									return;
								}
							}

							boolean d = inner.isDone();

							boolean empty = q.isEmpty();

							if (d && empty) {
								inner = null;
								current = null;
								s.request(1);
								continueNextSource = true;
							}
						}
					}
				}

				if (e != 0L && r != Long.MAX_VALUE) {
					REQUESTED.addAndGet(this, -e);
				}

				if (continueNextSource) {
					continue;
				}

				missed = WIP.addAndGet(this, -missed);
				if (missed == 0) {
					break;
				}
			}
		}
	}

	/**
	 * Represents the inner flux in a mergeSequential, that has an internal queue to
	 * hold items while they arrive out of order. The queue is drained as soon as correct
	 * order can be restored.
	 * @param <R> the type of objects emitted by the inner flux
	 */
	static final class MergeSequentialInner<R> implements InnerConsumer<R>{

		final MergeSequentialMain<?, R> parent;

		final int prefetch;

		final int limit;

		volatile Queue<R> queue;

		volatile Subscription subscription;

		static final AtomicReferenceFieldUpdater<MergeSequentialInner, Subscription>
				SUBSCRIPTION = AtomicReferenceFieldUpdater.newUpdater(
						MergeSequentialInner.class, Subscription.class, "subscription");

		volatile boolean done;

		long produced;

		int fusionMode;

		MergeSequentialInner(MergeSequentialMain<?, R> parent, int prefetch) {
			this.parent = parent;
			this.prefetch = prefetch;
			this.limit = Operators.unboundedOrLimit(prefetch);
		}

		@Override
		public Context currentContext() {
			return parent.currentContext();
		}

		@Override
		@Nullable
		public Object scanUnsafe(Attr key) {
			if (key == Attr.PARENT) return subscription;
			if (key == Attr.ACTUAL) return parent;
			if (key == Attr.TERMINATED) return done && (queue == null || queue.isEmpty());
			if (key == Attr.CANCELLED) return subscription == Operators.cancelledSubscription();
			if (key == Attr.BUFFERED) return queue == null ? 0 : queue.size();
			if (key == Attr.PREFETCH) return prefetch;

			return null;
		}

		@Override
		public void onSubscribe(Subscription s) {
			if (Operators.setOnce(SUBSCRIPTION, this, s)) {
				if (s instanceof QueueSubscription) {
					@SuppressWarnings("unchecked")
					QueueSubscription<R> qs = (QueueSubscription<R>) s;

					int m = qs.requestFusion(Fuseable.ANY | Fuseable.THREAD_BARRIER);
					if (m == Fuseable.SYNC) {
						fusionMode = m;
						queue = qs;
						done = true;
						parent.innerComplete(this);
						return;
					}
					if (m == Fuseable.ASYNC) {
						fusionMode = m;
						queue = qs;
						s.request(Operators.unboundedOrPrefetch(prefetch));
						return;
					}
				}

				queue = Queues.<R>get(prefetch).get();
				s.request(Operators.unboundedOrPrefetch(prefetch));
			}
		}

		@Override
		public void onNext(R t) {
			if (fusionMode == Fuseable.NONE) {
				parent.innerNext(this, t);
			} else {
				parent.drain();
			}
		}

		@Override
		public void onError(Throwable t) {
			parent.innerError(this, t);
		}

		@Override
		public void onComplete() {
			parent.innerComplete(this);
		}

		void requestOne() {
			if (fusionMode != Fuseable.SYNC) {
				long p = produced + 1;
				if (p == limit) {
					produced = 0L;
					subscription.request(p);
				} else {
					produced = p;
				}
			}
		}


		void cancel() {
			Operators.set(SUBSCRIPTION, this, Operators.cancelledSubscription());
		}

		boolean isDone() {
			return done;
		}

		void setDone() {
			this.done = true;
		}

		Queue<R> queue() {
			return queue;
		}
	}

}<|MERGE_RESOLUTION|>--- conflicted
+++ resolved
@@ -85,16 +85,10 @@
 	}
 
 	@Override
-<<<<<<< HEAD
 	public CoreSubscriber<? super T> subscribeOrReturn(CoreSubscriber<? super R> actual) {
-		if (FluxFlatMap.trySubscribeScalarMap(source, actual, mapper, false)) {
-			return null;
-=======
-	public void subscribe(CoreSubscriber<? super R> actual) {
 		//for now mergeSequential doesn't support onErrorContinue, so the scalar version shouldn't either
 		if (FluxFlatMap.trySubscribeScalarMap(source, actual, mapper, false, false)) {
-			return;
->>>>>>> a7bce559
+			return null;
 		}
 
 		return new MergeSequentialMain<T, R>(actual,
