--- conflicted
+++ resolved
@@ -28,11 +28,6 @@
 import java.util.function.Consumer;
 import java.util.function.LongConsumer;
 
-<<<<<<< HEAD
-import org.assertj.core.api.Assertions;
-import org.junit.Assert;
-=======
->>>>>>> c1767fd6
 import org.junit.jupiter.api.Test;
 import org.mockito.Mockito;
 import org.reactivestreams.Subscription;
@@ -355,7 +350,7 @@
 			//the onError wasn't invoked:
 			assertThat(errorCallbackCapture.get()).isNull();
 
-			Assertions.assertThat(testLogger.getErrContent())
+			assertThat(testLogger.getErrContent())
 			          .contains("Operator called default onErrorDropped")
 			          .contains(error.getMessage());
 		}
@@ -427,24 +422,16 @@
 			AssertSubscriber<String> ts = AssertSubscriber.create();
 
 			flux.subscribe(ts);
-			Assertions.assertThat(testLogger.getErrContent())
+			assertThat(testLogger.getErrContent())
 			          .contains("Operator called default onErrorDropped")
 			          .contains(error.getMessage());
-			assertEquals(0, error2.getSuppressed().length);
+			assertThat(error2.getSuppressed()).isEmpty();
 			//error2 is never thrown
 			ts.assertNoValues();
 			ts.assertComplete();
 		}
-<<<<<<< HEAD
 		finally {
 			LoggerUtils.resetAppender(Operators.class);
-=======
-		catch (Exception e) {
-			e.printStackTrace();
-			assertThat(e.getCause()).isSameAs(err);
-			assertThat(err2.getSuppressed()).isEmpty();
-			//err2 is never thrown
->>>>>>> c1767fd6
 		}
 	}
 
@@ -468,34 +455,21 @@
 			AssertSubscriber<String> ts = AssertSubscriber.create();
 
 			flux.subscribe(ts);
-<<<<<<< HEAD
-			Assertions.assertThat(testLogger.getErrContent())
+			assertThat(testLogger.getErrContent())
 			          .contains("Operator called default onErrorDropped")
 			          .contains(afterTerminate.getMessage());
 			//afterTerminate suppressed error which itself suppressed original error2
-			assertEquals(1, afterTerminate.getSuppressed().length);
-			assertEquals(error, afterTerminate.getSuppressed()[0]);
-
-			assertEquals(1, error.getSuppressed().length);
-			assertEquals(error2, error.getSuppressed()[0]);
+			assertThat(afterTerminate.getSuppressed().length).isEqualTo(1);
+			assertThat(afterTerminate.getSuppressed()[0]).isEqualTo(error);
+
+			assertThat(error.getSuppressed().length).isEqualTo(1);
+			assertThat(error.getSuppressed()[0]).isEqualTo(error2);
 			ts.assertNoValues();
 			//the subscriber still sees the 'error' message since actual.onError is called before the afterTerminate callback
 			ts.assertErrorMessage("error");
 		}
 		finally {
 			LoggerUtils.resetAppender(Operators.class);
-=======
-			fail("expected thrown exception");
-		}
-		catch (Exception e) {
-			assertThat(e.getCause()).isSameAs(afterTerminate);
-			//afterTerminate suppressed error which itself suppressed original err
-			assertThat(afterTerminate.getSuppressed().length).isEqualTo(1);
-			assertThat(afterTerminate.getSuppressed()[0]).isEqualTo(error);
-
-			assertThat(error.getSuppressed().length).isEqualTo(1);
-			assertThat(error.getSuppressed()[0]).isEqualTo(err);
->>>>>>> c1767fd6
 		}
 	}
 
@@ -510,11 +484,7 @@
 			.subscribe(ts);
 
 		Subscription s = ts.upstream();
-<<<<<<< HEAD
-		Assert.assertTrue("Non-fuseable upstream: " + s, s instanceof Fuseable.QueueSubscription);
-=======
 		assertThat(s).withFailMessage("Non-fuseable upstream: %s", s.getClass()).isInstanceOf(QueueSubscription.class);
->>>>>>> c1767fd6
 	}
 
 	@Test
@@ -530,11 +500,7 @@
 			 .subscribe(ts);
 
 		Subscription s = ts.upstream();
-<<<<<<< HEAD
-		Assert.assertTrue("Non-fuseable upstream" + s, s instanceof Fuseable.QueueSubscription);
-=======
 		assertThat(s).withFailMessage("Non-fuseable upstream: %s", s.getClass()).isInstanceOf(QueueSubscription.class);
->>>>>>> c1767fd6
 	}
 
 	@Test
