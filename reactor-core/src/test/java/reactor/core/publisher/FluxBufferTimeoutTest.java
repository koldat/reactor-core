--- conflicted
+++ resolved
@@ -227,13 +227,8 @@
 		            .expectSubscription()
 		            .then(() -> assertThat(requestedOutstanding).hasValue(0))
 		            .thenRequest(2)
-<<<<<<< HEAD
 		            .then(() -> assertThat(requestedOutstanding.get()).isEqualTo(10))
 		            .then(() -> sink.emitNext("a", FAIL_FAST))
-=======
-		            .then(() -> assertThat(requestedOutstanding).hasValue(10))
-		            .then(() -> sink.next("a"))
->>>>>>> c1767fd6
 		            .thenAwait(Duration.ofMillis(100))
 		            .assertNext(s -> assertThat(s).containsExactly("a"))
 		            .then(() -> assertThat(requestedOutstanding).hasValue(9))
